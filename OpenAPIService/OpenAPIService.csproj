--- conflicted
+++ resolved
@@ -7,19 +7,11 @@
   <ItemGroup>
     <PackageReference Include="Humanizer" Version="2.14.1" />
     <PackageReference Include="Microsoft.Extensions.Configuration.Abstractions" Version="8.0.0" />
-<<<<<<< HEAD
-    <PackageReference Include="Microsoft.Extensions.Configuration.Binder" Version="8.0.1" />
-    <PackageReference Include="Microsoft.IO.RecyclableMemoryStream" Version="3.0.1" />
-    <PackageReference Include="Microsoft.OData.Edm" Version="7.21.3" />
-    <PackageReference Include="Microsoft.OpenApi" Version="1.6.15" />
-    <PackageReference Include="Microsoft.OpenApi.OData" Version="1.6.6" />
-=======
     <PackageReference Include="Microsoft.Extensions.Configuration.Binder" Version="8.0.2" />
     <PackageReference Include="Microsoft.IO.RecyclableMemoryStream" Version="3.0.1" />
     <PackageReference Include="Microsoft.OData.Edm" Version="7.21.3" />
     <PackageReference Include="Microsoft.OpenApi" Version="1.6.15" />
     <PackageReference Include="Microsoft.OpenApi.OData" Version="1.6.7" />
->>>>>>> 0beec280
     <PackageReference Include="Microsoft.OpenApi.Readers" Version="1.6.15" />
   </ItemGroup>
 
