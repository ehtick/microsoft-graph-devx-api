--- conflicted
+++ resolved
@@ -118,7 +118,6 @@
                      * instance of the localized permissions descriptions
                      * during the lock.
                      */
-<<<<<<< HEAD
                     var seededScopesInfoDictionary = _permissionsCache.Get<IDictionary<string, IDictionary<string, ScopeInformation>>>($"ScopesInfoList_{locale}");
                     if (seededScopesInfoDictionary == null)
                     {
@@ -127,43 +126,6 @@
                         seededScopesInfoDictionary = CreateScopesInformationTables(relativeScopesInfoPath, cacheEntry).GetAwaiter().GetResult();
                     }
                     /* Fetch the localized cached permissions descriptions
-=======
-					var seededScopesInfoDictionary = _permissionsCache.Get<Dictionary<string, IDictionary<string, ScopeInformation>>>($"ScopesInfoList_{locale}");
-					if (seededScopesInfoDictionary == null)
-					{
-						var _delegatedScopesInfoTable = new Dictionary<string, ScopeInformation>();
-						var _applicationScopesInfoTable = new Dictionary<string, ScopeInformation>();
-
-						string relativeScopesInfoPath = FileServiceHelper.GetLocalizedFilePathSource(_permissionsContainerName, _scopesInformation, locale);
-						string scopesInfoJson = _fileUtility.ReadFromFile(relativeScopesInfoPath).GetAwaiter().GetResult();
-
-						if (string.IsNullOrEmpty(scopesInfoJson))
-						{
-							return Task.FromResult<Dictionary<string, IDictionary<string, ScopeInformation>>>(null);
-						}
-
-						ScopesInformationList scopesInformationList = JsonConvert.DeserializeObject<ScopesInformationList>(scopesInfoJson);
-
-						foreach (ScopeInformation delegatedScopeInfo in scopesInformationList.DelegatedScopesList)
-						{
-							_delegatedScopesInfoTable.Add(delegatedScopeInfo.ScopeName, delegatedScopeInfo);
-						}
-
-						foreach (ScopeInformation applicationScopeInfo in scopesInformationList.ApplicationScopesList)
-						{
-							_applicationScopesInfoTable.Add(applicationScopeInfo.ScopeName, applicationScopeInfo);
-						}
-
-						cacheEntry.AbsoluteExpirationRelativeToNow = TimeSpan.FromHours(_defaultRefreshTimeInHours);
-
-						return Task.FromResult(new Dictionary<string, IDictionary<string, ScopeInformation>>
-						{
-							{ Delegated, _delegatedScopesInfoTable },
-							{ Application, _applicationScopesInfoTable }
-						});
-					}
-					/* Fetch the localized cached permissions descriptions
->>>>>>> 9ce3e957
                        already seeded by previous thread. */
 					return Task.FromResult(seededScopesInfoDictionary);
 				}
