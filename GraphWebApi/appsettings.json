--- conflicted
+++ resolved
@@ -23,13 +23,8 @@
     "RepoName": "/microsoft-graph-devx-content/",
     "Containers": {
       "SampleQueries": "sample-queries",
-<<<<<<< HEAD
-      "Permissions": "permissions",
-      "SampleQueriesPolicies": "sample-queries-policies",
+      "Permissions": "permissions"
       "Changelog": "changelog"
-=======
-      "Permissions": "permissions"
->>>>>>> 074b0841
     },
     "Blobs": {
       "SampleQueries": "sample-queries.json",
