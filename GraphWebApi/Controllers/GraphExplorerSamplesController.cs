--- conflicted
+++ resolved
@@ -26,11 +26,7 @@
         private readonly IConfiguration _configuration;
         private readonly string _policiesFilePathSource;
         private readonly string _sampleQueriesContainerName;
-<<<<<<< HEAD
-        private readonly string _sampleQueriesBlobName;
-=======
         private readonly string _sampleQueriesBlobName;        
->>>>>>> 606cc1ea
 
         public GraphExplorerSamplesController(IFileUtility fileUtility, IConfiguration configuration)
         {
@@ -51,11 +47,7 @@
             try
             {
                 string localeCode = RequestHelper.GetPreferredLocaleLanguage(Request);
-<<<<<<< HEAD
-
-=======
-               
->>>>>>> 606cc1ea
+
                 // Get the list of sample queries
                 SampleQueriesList sampleQueriesList = await FetchSampleQueriesListAsync(localeCode);
 
