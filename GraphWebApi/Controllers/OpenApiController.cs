--- conflicted
+++ resolved
@@ -27,15 +27,9 @@
     {
         private readonly IConfiguration _configuration;
         private readonly TelemetryClient _telemetry;
-<<<<<<< HEAD
-
-        public OpenApiController(IConfiguration configuration,
-                                 TelemetryClient telemetry)
-=======
         private static readonly IDictionary<string, string> OpenApiTraceProperties = new Dictionary<string, string> { { "OpenApi", "Fetch" } };
 
         public OpenApiController(IConfiguration configuration, TelemetryClient telemetry)
->>>>>>> 071c297d
         {
             _configuration = configuration;
             _telemetry = telemetry;
