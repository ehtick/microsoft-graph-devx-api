﻿// ------------------------------------------------------------------------------------------------------------------------------------------------------
//  Copyright (c) Microsoft Corporation.  All Rights Reserved.  Licensed under the MIT License.  See License in the project root for license information.
// ------------------------------------------------------------------------------------------------------------------------------------------------------

using KnownIssuesService.Interfaces;
using KnownIssuesService.Models;
using Microsoft.ApplicationInsights;
using Microsoft.ApplicationInsights.DataContracts;
using Microsoft.AspNetCore.Mvc;
using Newtonsoft.Json;
using System.Collections.Generic;
using System.Diagnostics.CodeAnalysis;
using System.Threading.Tasks;
using UtilityService;

namespace GraphWebApi.Controllers
{
    [ApiController]
    [ExcludeFromCodeCoverage]
    public class KnownIssuesController : ControllerBase
    {
        private readonly IKnownIssuesService _knownIssuesService;
        private readonly TelemetryClient _telemetryClient;
        private readonly Dictionary<string, string> _knownIssuesTraceProperties =
            new() { { UtilityConstants.TelemetryPropertyKey_KnownIssues, nameof(KnownIssuesController) } };

        public KnownIssuesController(IKnownIssuesService knownIssuesService, TelemetryClient telemetryClient)
        {
            UtilityFunctions.CheckArgumentNull(telemetryClient, nameof(telemetryClient));
            UtilityFunctions.CheckArgumentNull(knownIssuesService, nameof(knownIssuesService));
            _telemetryClient = telemetryClient;
            _knownIssuesService = knownIssuesService;
        }

        // GET: api/<KnownIssuesController>
        [Route("api/[controller]")]
        [Route("knownissues")]
        [HttpGet]
        public async Task<IActionResult> GetKnownIssues([FromQuery] string environment = EnvironmentType.Staging)
        {
            _telemetryClient?.TrackTrace("Request to query the list of known issues",
                                            SeverityLevel.Information,
                                            _knownIssuesTraceProperties);
<<<<<<< HEAD

            List<KnownIssue> result = await _knownIssuesService.QueryBugsAsync();

=======
            List<KnownIssue> result = await _knownIssuesService.QueryBugsAsync(environment, null);
>>>>>>> f5aab6d5
            return result == null ? NotFound() : Ok(result);
        }
    }
}<|MERGE_RESOLUTION|>--- conflicted
+++ resolved
@@ -41,13 +41,7 @@
             _telemetryClient?.TrackTrace("Request to query the list of known issues",
                                             SeverityLevel.Information,
                                             _knownIssuesTraceProperties);
-<<<<<<< HEAD
-
-            List<KnownIssue> result = await _knownIssuesService.QueryBugsAsync();
-
-=======
             List<KnownIssue> result = await _knownIssuesService.QueryBugsAsync(environment, null);
->>>>>>> f5aab6d5
             return result == null ? NotFound() : Ok(result);
         }
     }
