--- conflicted
+++ resolved
@@ -1,4 +1,4 @@
-﻿using System;
+using System;
 using System.Net.Http;
 using System.Text;
 using System.Threading.Tasks;
@@ -295,11 +295,7 @@
         var result = _generator.GenerateCodeSnippet(snippetModel);
         Assert.Contains("request_body = ReferenceCreate(", result);
         Assert.Contains("odata_id = \"https://graph.microsoft.com/beta/users/alexd@contoso.com\"", result);
-<<<<<<< HEAD
         Assert.Contains(".accepted_senders.ref.post(request_body)", result);
-=======
-        Assert.Contains(".accepted_senders.ref.post(body = request_body)", result);
->>>>>>> e25ae827
     }
     [Fact]
     public async Task GenerateSnippetsWithArrayNesting()
@@ -443,11 +439,7 @@
         var snippetModel = new SnippetModel(requestPayload, ServiceRootUrl, await GetV1SnippetMetadata());
         var result = _generator.GenerateCodeSnippet(snippetModel);
 
-<<<<<<< HEAD
         Assert.Contains("graph_client.users.by_user_id('user-id').send_mail.post(request_body)", result);
-=======
-        Assert.Contains("graph_client.users.by_user_id('user-id').send_mail.post(body = request_body)", result);
->>>>>>> e25ae827
         Assert.Contains("request_body = SendMailPostRequestBody(", result);
         Assert.Contains("to_recipients = [", result);
         Assert.Contains("],", result);
