﻿using System.Net.Http;
using System.Text;
using System.Threading.Tasks;
using CodeSnippetsReflection.OpenAPI.LanguageGenerators;
using Microsoft.OpenApi.Services;
using Xunit;

namespace CodeSnippetsReflection.OpenAPI.Test;

public class PhpGeneratorTests
{
    private const string ServiceRootUrl = "https://graph.microsoft.com/v1.0";
    private const string ServiceRootBetaUrl = "https://graph.microsoft.com/beta";
    private static OpenApiUrlTreeNode _v1TreeNode;
    private static OpenApiUrlTreeNode _betaTreeNode;
    private readonly PhpGenerator _generator = new();

    private static async Task<OpenApiUrlTreeNode> GetV1TreeNode()
    {
        if (_v1TreeNode == null)
        {
            _v1TreeNode = await SnippetModelTests.GetTreeNode(
                "https://raw.githubusercontent.com/microsoftgraph/msgraph-metadata/master/openapi/v1.0/openapi.yaml");
        }

        return _v1TreeNode;
    }

    private static async Task<OpenApiUrlTreeNode> GetBetaTreeNode()
    {
        if (_betaTreeNode == null)
        {
            _betaTreeNode = await SnippetModelTests.GetTreeNode(
                "https://raw.githubusercontent.com/microsoftgraph/msgraph-metadata/master/openapi/beta/openapi.yaml");
        }

        return _betaTreeNode;
    }

    [Fact]
    public async Task GeneratesTheCorrectFluentApiPathForIndexedCollections()
    {
        using var requestPayload =
            new HttpRequestMessage(HttpMethod.Get, $"{ServiceRootUrl}/me/messages/{{message-id}}");
        var snippetModel = new SnippetModel(requestPayload, ServiceRootUrl, await GetV1TreeNode());
        var result = _generator.GenerateCodeSnippet(snippetModel);
        Assert.Contains("->me()->messagesById('message-id')", result);
    }

    [Fact]
    public async Task GeneratesTheCorrectSnippetForUsers()
    {
        using var requestPayload = new HttpRequestMessage(HttpMethod.Get, $"{ServiceRootUrl}/me");
        var snippetModel = new SnippetModel(requestPayload, ServiceRootUrl, await GetV1TreeNode());
        var result = _generator.GenerateCodeSnippet(snippetModel);
        Assert.Contains("->me()->get()", result);
    }

    [Fact]
    public async Task GeneratesCorrectLongPaths()
    {
        using var requestPayload =
            new HttpRequestMessage(HttpMethod.Get, $"{ServiceRootUrl}/users/{{user-id}}/messages");
        var snippetModel = new SnippetModel(requestPayload, ServiceRootUrl, await GetV1TreeNode());
        var result = _generator.GenerateCodeSnippet(snippetModel);
        Assert.Contains("->usersById('user-id')->messages()->get();", result);
    }

    [Fact]
    public async Task GeneratesObjectInitializationWithCallToSetters()
    {
        const string userJsonObject = "{\r\n  \"accountEnabled\": true,\r\n  " +
                                      "\"displayName\": \"displayName-value\",\r\n  " +
                                      "\"otherField\": \"NotField\",\r\n  " +
                                      "\"mailNickname\": \"mailNickname-value\",\r\n  " +
                                      "\"userPrincipalName\": \"upn-value@tenant-value.onmicrosoft.com\",\r\n " +
                                      " \"passwordProfile\" : {\r\n    \"forceChangePasswordNextSignIn\": true,\r\n    \"password\": \"password-value\"\r\n, \"added\": \"somethingWeird\" }\r\n, \"papa\": [3,4,5,6, true, false, \"yoda\"]}";

        using var requestPayload =
            new HttpRequestMessage(HttpMethod.Post, $"{ServiceRootUrl}/users/?$select=displayName,mailNickName")
            {
                Content = new StringContent(userJsonObject, Encoding.UTF8, "application/json")
            };
        var snippetModel = new SnippetModel(requestPayload, ServiceRootUrl, await GetV1TreeNode());
        var result = _generator.GenerateCodeSnippet(snippetModel);
        Assert.Contains("$queryParameters = new UsersRequestBuilderPostQueryParameters();", result);
        Assert.Contains("$requestConfiguration->queryParameters = $queryParameters;", result);
    }

    [Fact]
    public async Task IncludesRequestBodyClassName()
    {
        const string payloadBody =
            "{\r\n  \"passwordCredential\": {\r\n    \"displayName\": \"Password friendly name\"\r\n  }\r\n}";
        using var requestPayload =
            new HttpRequestMessage(HttpMethod.Post, $"{ServiceRootBetaUrl}/applications/{{id}}/addPassword")
            {
                Content = new StringContent(payloadBody, Encoding.UTF8, "application/json")
            };
        var snippetModel = new SnippetModel(requestPayload, ServiceRootBetaUrl, await GetBetaTreeNode());
        var result = _generator.GenerateCodeSnippet(snippetModel);
        Assert.Contains("AddPasswordPostRequestBody", result);
    }

    [Fact]
    public async Task FindsPathItemsWithDifferentCasing()
    {
        using var requestPayload = new HttpRequestMessage(HttpMethod.Get,
            $"{ServiceRootBetaUrl}/directory/deleteditems/microsoft.graph.group");
        var snippetModel = new SnippetModel(requestPayload, ServiceRootBetaUrl, await GetBetaTreeNode());
        var result = _generator.GenerateCodeSnippet(snippetModel);
<<<<<<< HEAD
        Assert.Contains("$graphServiceClient->directory()->deletedItems()->graphGroup()->get()", result);
=======
        Assert.Contains("$graphServiceClient->directory()->deletedItems()->microsoftGraphGroup()->get()", result);
>>>>>>> e4144d7b
    }

    [Fact]
    public async Task DoesntFailOnTerminalSlash()
    {
        using var requestPayload = new HttpRequestMessage(HttpMethod.Get,
            $"{ServiceRootBetaUrl}/me/messages/AAMkADYAAAImV_jAAA=/?$expand=microsoft.graph.eventMessage/event");
        var snippetModel = new SnippetModel(requestPayload, ServiceRootBetaUrl, await GetBetaTreeNode());
        var result = _generator.GenerateCodeSnippet(snippetModel);
        Assert.Contains(
            "$graphServiceClient->me()->messagesById('message-id')->get($requestConfiguration)",
            result);
    }

    [Fact]
    public async Task GeneratesFilterParameters()
    {
        using var requestPayload = new HttpRequestMessage(HttpMethod.Get,
            $"{ServiceRootUrl}/users?$count=true&$filter=Department eq 'Finance'&$orderBy=displayName&$select=id,displayName,department");
        var snippetModel = new SnippetModel(requestPayload, ServiceRootUrl, await GetV1TreeNode());
        var result = _generator.GenerateCodeSnippet(snippetModel);
        Assert.Contains("$queryParameters->count = true;", result);
        Assert.Contains("$queryParameters->filter", result);
        Assert.Contains("$queryParameters->select", result);
        Assert.Contains("$queryParameters->orderby", result);
    }
    
    [Fact]
    public async Task GeneratesRequestHeaders() {
        using var requestPayload = new HttpRequestMessage(HttpMethod.Get, $"{ServiceRootUrl}/groups");
        requestPayload.Headers.Add("ConsistencyLevel", "eventual");
        requestPayload.Headers.Add("Accept", "application/json");
        var snippetModel = new SnippetModel(requestPayload, ServiceRootUrl, await GetV1TreeNode());
        var result = _generator.GenerateCodeSnippet(snippetModel);
        Assert.Contains("$headers = [", result);
        Assert.Contains("'ConsistencyLevel' => 'eventual',", result);
        Assert.Contains("$requestConfiguration = ", result);
    }

    [Fact]
    public async Task GeneratesComplicatedObjectsWithNesting()
    {
        const string userJsonObject =
            "{\r\n  \"message\": {\r\n    " +
            "\"subject\": \"Meet for lunch?\",\r\n    " +
            "\"body\": {\r\n      \"contentType\": \"Text\",\r\n      " +
            "\"content\": \"The new cafeteria is open.\"\r\n    },\r\n    " +
            "\"toRecipients\": [\r\n      {\r\n        " +
            "\"emailAddress\": {\r\n         " +
            " \"address\": \"fannyd@contoso.onmicrosoft.com\"\r\n        }\r\n      },\r\n        {\r\n        " +
            "\"emailAddress\": {\r\n                      \"address\": \"jose@con'stoso.onmicrosoft.com\"\r\n        }\r\n      }\r\n    ],\r\n   " +
            " \"ccRecipients\": [\r\n      {\r\n        \"emailAddress\": {\r\n          " +
            "\"address\": null\r\n        }\r\n      }\r\n    ]\r\n," +
            "\"categories\": [\"one\", \"category\", \"away\", null]  },\r\n  \"saveToSentItems\": false\r\n}";

            using var requestPayload =
                new HttpRequestMessage(HttpMethod.Post, $"{ServiceRootUrl}/me/sendMail")
                {
                    Content = new StringContent(userJsonObject, Encoding.UTF8, "application/json")
                };
            var snippetModel = new SnippetModel(requestPayload, ServiceRootUrl, await GetV1TreeNode());
            var result = _generator.GenerateCodeSnippet(snippetModel);
            Assert.Contains("$message->setCcRecipients($ccRecipientsArray);", result);
            Assert.Contains("$ccRecipientsArray []= $ccRecipientsRecipient1;", result);
    }
    
    [Fact]
    public async Task GeneratesDeleteRequest()
    {
        using var requestPayload =
            new HttpRequestMessage(HttpMethod.Delete, $"{ServiceRootUrl}/me/messages/{{id}}");
        var snippetModel = new SnippetModel(requestPayload, ServiceRootUrl, await GetV1TreeNode());
        var result = _generator.GenerateCodeSnippet(snippetModel);
        Assert.Contains("$graphServiceClient->me()->messagesById('message-id')->delete()", result);
    }
    
    [Fact]
    public async Task GenerateForRequestBodyCornerCase()
    {
        using var requestPayload =
            new HttpRequestMessage(HttpMethod.Post, $"{ServiceRootUrl}/me/messages/{{id}}/createReply")
            {
                Content = new StringContent("{\"field\":\"Nothinkg to be done\"}", Encoding.UTF8, "application/json")
            };
       var snippetModel = new SnippetModel(requestPayload, ServiceRootUrl, await GetV1TreeNode());
       var result = _generator.GenerateCodeSnippet(snippetModel);
       Assert.Contains("$requestBody = new CreateReplyPostRequestBody();", result);
    }

    [Fact]
    public async Task GenerateForRefRequests()
    {
        using var requestPayload = new HttpRequestMessage(HttpMethod.Get,
            $"{ServiceRootBetaUrl}/applications/{{application-id}}/tokenIssuancePolicies/$ref");

        var snippetModel = new SnippetModel(requestPayload, ServiceRootBetaUrl, await GetBetaTreeNode());

        var result = _generator.GenerateCodeSnippet(snippetModel);

        Assert.Contains("->ref()", result);
    }

    [Fact]
    public async Task GenerateForPostBodyWithEnums()
    {
        var body = "{\"state\": \"active\", \"serviceIdentifier\":\"id\", \"catalogId\":\"id\"}";
        using var requestPayload =
            new HttpRequestMessage(HttpMethod.Post, $"{ServiceRootBetaUrl}/users/{{user%2Did}}/usageRights")
            {
                Content = new StringContent(body, Encoding.UTF8, "application/json")
            };
        var snippetModel = new SnippetModel(requestPayload, ServiceRootBetaUrl, await GetBetaTreeNode());
        var result = _generator.GenerateCodeSnippet(snippetModel);
        Assert.Contains("$requestBody->setState(new UsageRightState('active'));", result);
    }

    [Fact]
    public async Task GenerateForComplexCornerCase()
    {
        using var requestPayload = new HttpRequestMessage(HttpMethod.Get, $"{ServiceRootBetaUrl}/identityGovernance/appConsent/appConsentRequests/{{id}}/userConsentRequests/filterByCurrentUser(on='reviewer')");

        var betaTreeNode = await GetBetaTreeNode();
        var snippetModel = new SnippetModel(requestPayload, ServiceRootBetaUrl, betaTreeNode);
        var result = _generator.GenerateCodeSnippet(snippetModel);
        Assert.Contains("appConsent", result);
    }

    [Fact]
    public async Task GenerateComplexBodyName()
    {
        var url = "/devices/{id}/registeredUsers/$ref";
        
        using var requestPayload =
            new HttpRequestMessage(HttpMethod.Post, $"{ServiceRootUrl}{url}")
            {
                Content = new StringContent("{\"field\":\"Nothing to be done\"}", Encoding.UTF8, "application/json")
            };
        var snippetModel = new SnippetModel(requestPayload, ServiceRootUrl, await GetV1TreeNode());
        var result = _generator.GenerateCodeSnippet(snippetModel);
        Assert.Contains("$requestBody->setAdditionalData($additionalData);", result);
    }

    [Fact]
    public async Task GenerateFluentApiPathCornerCase()
    {
        using var requestPayload = new HttpRequestMessage(HttpMethod.Get, $"{ServiceRootUrl}/me/activities/recent");
        var snippetModel = new SnippetModel(requestPayload, ServiceRootUrl, await GetV1TreeNode());
        var result = _generator.GenerateCodeSnippet(snippetModel);
        Assert.Contains("->me()->activities()->microsoftGraphRecent()->get()", result);
    }

    [Fact /*(Skip = "Should fail by default.")*/]
    public async Task GenerateWithODataTypeAndODataId()
    {
        var url = "/communications/calls/{id}/answer";
        var bodyContent = @"
            {
              ""callbackUri"": ""callbackUri-value"",
                    ""mediaConfig"": {
                        ""@odata.type"": ""#microsoft.graph.appHostedMediaConfig"",
                        ""blob"": ""<Media Session Configuration Blob>""
                    },
                    ""acceptedModalities"": [
                    ""audio""
                        ],
                    ""callOptions"": {
                        ""@odata.type"": ""#microsoft.graph.incomingCallOptions"",
                        ""isContentSharingNotificationEnabled"": true
                    },
                    ""participantCapacity"": 200
                }
            ";
        using var requestPayload =
            new HttpRequestMessage(HttpMethod.Post, $"{ServiceRootBetaUrl}{url}")
            {
                Content = new StringContent(bodyContent, Encoding.UTF8, "application/json")
            };
        var snippetModel = new SnippetModel(requestPayload, ServiceRootBetaUrl, await GetBetaTreeNode());
        var result = _generator.GenerateCodeSnippet(snippetModel);
        Assert.Contains("$requestBody->setCallOptions($callOptions);", result);
    }
    
    [Fact]
    public async Task GenerateFindMeetingTime()
    {
        var bodyContent = @"
        {
            ""attendees"": [
                {
                    ""emailAddress"": {
                        ""address"": ""{user-mail}"",
                        ""name"": ""Alex Darrow""
                    },
                    ""type"": ""Required""
                }
                ],
                ""timeConstraint"": {
                    ""timeslots"": [
                    {
                        ""start"": {
                            ""dateTime"": ""2022-07-18T13:24:57.384Z"",
                            ""timeZone"": ""Pacific Standard Time""
                        },
                        ""end"": {
                            ""dateTime"": ""2022-07-25T13:24:57.384Z"",
                            ""timeZone"": ""Pacific Standard Time""
                        }
                    }
                    ]
                },
                ""locationConstraint"": {
                    ""isRequired"": ""false"",
                    ""suggestLocation"": ""true"",
                    ""locations"": [
                    {
                        ""displayName"": ""Conf Room 32/1368"",
                        ""locationEmailAddress"": ""conf32room1368@imgeek.onmicrosoft.com""
                    }
                    ]
                },
                ""meetingDuration"": ""PT1H"",
                ""maxCandidates"": ""100"",
                ""isOrganizerOptional"": ""false"",
                ""minimumAttendeePercentage"": ""200""
        }";
        
        using var requestPayload =
            new HttpRequestMessage(HttpMethod.Post, $"{ServiceRootUrl}/me/findMeetingTimes")
            {
                Content = new StringContent(bodyContent, Encoding.UTF8, "application/json")
            };
        var snippetModel = new SnippetModel(requestPayload, ServiceRootUrl, await GetV1TreeNode());
        var result = _generator.GenerateCodeSnippet(snippetModel);
        Assert.Contains("new AttendeeBase();", result);
        Assert.Contains("new LocationConstraintItem();", result);
    }

    [Fact]
    public async Task GenerateSnippetsWithArrayNesting()
    {
        var eventData = @"
             {
               ""subject"": ""Let's go for lunch"",
                ""body"": {
                    ""contentType"": ""HTML"",
                    ""content"": ""Does noon work for you?""
                },
                ""start"": {
                    ""dateTime"": ""2017-04-15T12:00:00"",
                    ""timeZone"": ""Pacific Standard Time""
                },
                ""end"": {
                    ""dateTime"": ""2017-04-15T14:00:00"",
                    ""timeZone"": ""Pacific Standard Time""
                },
                ""location"":{
                    ""displayName"":""Harry's Bar""
                },
                ""attendees"": [
                {
                    ""emailAddress"": {
                        ""address"":""samanthab@contoso.onmicrosoft.com"",
                        ""name"": ""Samantha Booth""
                    },
                    ""type"": ""required""
                },
                {
                    ""emailAddress"": {
                                    ""address"":""ss@contoso.com"", ""name"": ""Sorry Sir""}, ""type"":""Optional""
                }
                ],
                ""allowNewTimeProposals"": true,
                ""transactionId"":""7E163156-7762-4BEB-A1C6-729EA81755A7""
           }";
        using var requestPayload =
            new HttpRequestMessage(HttpMethod.Post, $"{ServiceRootUrl}/me/events")
            {
                Content = new StringContent(eventData, Encoding.UTF8, "application/json")
            };
        var snippetModel = new SnippetModel(requestPayload, ServiceRootUrl, await GetV1TreeNode());
        var result = _generator.GenerateCodeSnippet(snippetModel);
        Assert.Contains("$location = new Location();", result);
        Assert.Contains("$requestBody->setAttendees($attendeesArray);", result);
    }

    [Fact (Skip = "This is still not passing. Keeping to use during fixing of bug related.")]
    public async Task GenerateWithValidRequestBody()
    {
        var url = "/groups/{id}/acceptedSenders/$ref";
        
        using var requestPayload =
            new HttpRequestMessage(HttpMethod.Post, $"{ServiceRootUrl}{url}")
            {
                Content = new StringContent("{\"@odata.id\":\"https://graph.microsoft.com/v1.0/users/alexd@contoso.com\"}", Encoding.UTF8, "application/json")
            };
        var snippetModel = new SnippetModel(requestPayload, ServiceRootUrl, await GetV1TreeNode());
        var result = _generator.GenerateCodeSnippet(snippetModel);
        Assert.Contains("= new DirectoryObject();", result);
    }
}<|MERGE_RESOLUTION|>--- conflicted
+++ resolved
@@ -1,4 +1,4 @@
-﻿using System.Net.Http;
+using System.Net.Http;
 using System.Text;
 using System.Threading.Tasks;
 using CodeSnippetsReflection.OpenAPI.LanguageGenerators;
@@ -109,11 +109,7 @@
             $"{ServiceRootBetaUrl}/directory/deleteditems/microsoft.graph.group");
         var snippetModel = new SnippetModel(requestPayload, ServiceRootBetaUrl, await GetBetaTreeNode());
         var result = _generator.GenerateCodeSnippet(snippetModel);
-<<<<<<< HEAD
         Assert.Contains("$graphServiceClient->directory()->deletedItems()->graphGroup()->get()", result);
-=======
-        Assert.Contains("$graphServiceClient->directory()->deletedItems()->microsoftGraphGroup()->get()", result);
->>>>>>> e4144d7b
     }
 
     [Fact]
