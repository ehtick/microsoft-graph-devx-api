--- conflicted
+++ resolved
@@ -358,11 +358,7 @@
             subsetOpenApiDocument = _openApiService.ApplyStyle(OpenApiStyle.Plain, subsetOpenApiDocument);
 
             // Assert
-<<<<<<< HEAD
-            Assert.Equal(21, subsetOpenApiDocument.Paths.Count);
-=======
             Assert.Equal(23, subsetOpenApiDocument.Paths.Count);
->>>>>>> c3cfdd3e
             Assert.NotEmpty(subsetOpenApiDocument.Components.Schemas);
             Assert.NotEmpty(subsetOpenApiDocument.Components.Parameters);
             Assert.NotEmpty(subsetOpenApiDocument.Components.Responses);
@@ -443,8 +439,6 @@
             Assert.Equal(expectedOperationId, singularizedOpId);
         }
 
-<<<<<<< HEAD
-=======
         [Theory]
         [InlineData("directory.GetDeletedItems.AsApplication", "directory_GetDeletedItemsAsApplication", OperationType.Get)]
         [InlineData("drives.drive.items.driveItem.assignSensitivityLabel", "drives.drive.items.driveItem_assignSensitivityLabel", OperationType.Post)]
@@ -468,7 +462,6 @@
             Assert.Equal(expectedOperationId, singularizedOpId);
         }
 
->>>>>>> c3cfdd3e
         [Fact]
         public void ResolveStructuredAndCollectionValuedFunctionParameters()
         {
