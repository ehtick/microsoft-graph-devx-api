--- conflicted
+++ resolved
@@ -28,13 +28,8 @@
       <PackageReference Include="Microsoft.Extensions.Configuration.Json" Version="8.0.0" />
     <PackageReference Include="Microsoft.NET.Test.Sdk" Version="17.10.0" />
     <PackageReference Include="Microsoft.OpenApi" Version="1.6.15" />
-<<<<<<< HEAD
-    <PackageReference Include="xunit" Version="2.8.1" />
-    <PackageReference Include="xunit.runner.visualstudio" Version="2.8.1">
-=======
     <PackageReference Include="xunit" Version="2.9.0" />
     <PackageReference Include="xunit.runner.visualstudio" Version="2.8.2">
->>>>>>> 0beec280
       <PrivateAssets>all</PrivateAssets>
       <IncludeAssets>runtime; build; native; contentfiles; analyzers; buildtransitive</IncludeAssets>
     </PackageReference>
