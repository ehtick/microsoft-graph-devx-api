--- conflicted
+++ resolved
@@ -12,17 +12,10 @@
       <IncludeAssets>runtime; build; native; contentfiles; analyzers; buildtransitive</IncludeAssets>
     </PackageReference>
     <PackageReference Include="Microsoft.NET.Test.Sdk" Version="17.9.0" />
-<<<<<<< HEAD
-    <PackageReference Include="Microsoft.OData.Edm" Version="7.20.0" />
-    <PackageReference Include="MSTest.TestFramework" Version="3.3.1" />
-    <PackageReference Include="xunit" Version="2.7.0" />
-    <PackageReference Include="xunit.runner.visualstudio" Version="2.5.7">
-=======
     <PackageReference Include="Microsoft.OData.Edm" Version="7.21.0" />
     <PackageReference Include="MSTest.TestFramework" Version="3.3.1" />
     <PackageReference Include="xunit" Version="2.7.1" />
     <PackageReference Include="xunit.runner.visualstudio" Version="2.5.8">
->>>>>>> 8f36520c
       <IncludeAssets>runtime; build; native; contentfiles; analyzers; buildtransitive</IncludeAssets>
       <PrivateAssets>all</PrivateAssets>
     </PackageReference>
