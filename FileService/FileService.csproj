--- conflicted
+++ resolved
@@ -6,11 +6,7 @@
 
   <ItemGroup>
     <PackageReference Include="Azure.Identity" Version="1.12.0" />
-<<<<<<< HEAD
-    <PackageReference Include="Azure.Storage.Blobs" Version="12.20.0" />
-=======
     <PackageReference Include="Azure.Storage.Blobs" Version="12.21.0" />
->>>>>>> 0beec280
     <PackageReference Include="Microsoft.Extensions.Configuration" Version="8.0.0" />
     <PackageReference Include="WindowsAzure.Storage" Version="9.3.3" />
   </ItemGroup>
