using System;
using System.IO;
using System.Net.Http;
using System.Text.RegularExpressions;
using System.Xml;
using CodeSnippetsReflection.LanguageGenerators;
using Microsoft.OData.Edm;
using Microsoft.OData.Edm.Csdl;
using Xunit;

namespace CodeSnippetsReflection.Test
{
    public class JavaGeneratorShould
    {
        private const string ServiceRootUrl = "https://graph.microsoft.com/v1.0";
        private readonly IEdmModel _edmModel = CsdlReader.Parse(XmlReader.Create(ServiceRootUrl + "/$metadata"));
        private const string AuthProviderPrefix = "IGraphServiceClient graphClient = GraphServiceClient.builder().authenticationProvider( authProvider ).buildClient();\r\n\r\n";

        [Fact]
        public void MapCorrectTypeForGuidReturnType()
        {
            LanguageExpressions expressions = new JavaExpressions();
            const string userJsonObject = "{"
                                            + "\"keyId\": \"f0b0b335-1d71-4883-8f98-567911bfdca6\","
                                            + "\"proof\":\"eyJ0eXAiOiJ...\""
                                        + "}";
            var requestPayload = new HttpRequestMessage(HttpMethod.Post, "https://graph.microsoft.com/v1.0/applications/{id}/removeKey")
            {
                Content = new StringContent(userJsonObject)
            };
            var snippetModel = new SnippetModel(requestPayload, ServiceRootUrl, _edmModel);

            //Act by generating the code snippet
            var result = new JavaGenerator(_edmModel).GenerateCodeSnippet(snippetModel, expressions);

            Assert.Contains("UUID keyId", result);
        }

        [Fact]
        public void MapCorrectTypeForJsonProperties()
        {
            LanguageExpressions expressions = new JavaExpressions();
            const string userJsonObject = "{"
                                              + "\"type\": \"ColumnStacked\","
                                              + "\"sourceData\": \"A1:B1\","
                                              + "\"seriesBy\": \"Auto\""
                                            + "}";
            var requestPayload = new HttpRequestMessage(HttpMethod.Post, "https://graph.microsoft.com/v1.0/me/drive/items/{id}/workbook/worksheets/{id|name}/charts/add")
            {
                Content = new StringContent(userJsonObject)
            };
            var snippetModel = new SnippetModel(requestPayload, ServiceRootUrl, _edmModel);

            //Act by generating the code snippet
            var result = new JavaGenerator(_edmModel).GenerateCodeSnippet(snippetModel, expressions);

            Assert.Contains("JsonElement sourceData = JsonParser.parseString", result);
        }

        [Fact]
        public void MapCorrectTypeForGuidProperties()
        {
            LanguageExpressions expressions = new JavaExpressions();
            const string userJsonObject = "{"
                                              + "\"principalId\": \"principalId-value\",\r\n"
                                              + "\"resourceId\": \"resourceId-value\",\r\n"
                                              + "\"appRoleId\": \"appRoleId-value\"\r\n"
                                        + "}";
            var requestPayload = new HttpRequestMessage(HttpMethod.Post, "https://graph.microsoft.com/v1.0/users/{id}/appRoleAssignments")
            {
                Content = new StringContent(userJsonObject)
            };
            var snippetModel = new SnippetModel(requestPayload, ServiceRootUrl, _edmModel);

            //Act by generating the code snippet
            var result = new JavaGenerator(_edmModel).GenerateCodeSnippet(snippetModel, expressions);

            Assert.Contains("UUID.fromString(\"principalId-value\");", result);
        }
        [Fact]
        public void MapCorrectTypeForBinaryProperties()
        {
            LanguageExpressions expressions = new JavaExpressions();
            const string userJsonObject = "{"
                                            +"\"@odata.type\": \"#microsoft.graph.fileAttachment\",\n\t"
                                            + "\"name\": \"menu.txt\",\n\t"
                                            + "\"contentBytes\": \"base64bWFjIGFuZCBjaGVlc2UgdG9kYXk=\"\n\t"
                                        +"}";
            var requestPayload = new HttpRequestMessage(HttpMethod.Post, "https://graph.microsoft.com/v1.0/me/events/AAMkAGI1AAAt9AHjAAA=/attachments")
            {
                Content = new StringContent(userJsonObject)
            };
            var snippetModel = new SnippetModel(requestPayload, ServiceRootUrl, _edmModel);

            //Act by generating the code snippet
            var result = new JavaGenerator(_edmModel).GenerateCodeSnippet(snippetModel, expressions);

            Assert.Contains(" Base64.getDecoder().decode(\"base64bW", result);
        }
        [Fact]
        public void MapCorrectTypeForDateTimeProperties()
        {
            LanguageExpressions expressions = new JavaExpressions();
            const string userJsonObject = "{"
                                            + "\"responseStatus\": {"
                                            + "\"response\": \"\","
                                            + "\"time\": \"datetime-value\""
                                            +"},"
                                        + "}";
            var requestPayload = new HttpRequestMessage(HttpMethod.Patch, "https://graph.microsoft.com/v1.0/me/events/{id}")
            {
                Content = new StringContent(userJsonObject)
            };
            var snippetModel = new SnippetModel(requestPayload, ServiceRootUrl, _edmModel);

            //Act by generating the code snippet
            var result = new JavaGenerator(_edmModel).GenerateCodeSnippet(snippetModel, expressions);

            Assert.Contains(" CalendarSerializer.deserialize(\"datetime-value\")", result);
        }
        [Fact]
        public void MapCorrectTypeForDoubleProperties()
        {
            LanguageExpressions expressions = new JavaExpressions();
            const string userJsonObject = "{"
                                            + "\"id\": \"id-value\","
                                            + "\"height\": 99,"
                                            + "\"left\": 99"
                                        + "}";
            var requestPayload = new HttpRequestMessage(HttpMethod.Post, "https://graph.microsoft.com/v1.0/me/drive/items/{id}/workbook/worksheets/{id|name}/charts")
            {
                Content = new StringContent(userJsonObject)
            };
            var snippetModel = new SnippetModel(requestPayload, ServiceRootUrl, _edmModel);

            //Act by generating the code snippet
            var result = new JavaGenerator(_edmModel).GenerateCodeSnippet(snippetModel, expressions);

            Assert.Matches(new Regex(@"\d+d"), result);
        }
        [Fact]
        public void MapCorrectTypeForLongProperties()
        {
            LanguageExpressions expressions = new JavaExpressions();
            const string userJsonObject = "{"
                                              + "\"AttachmentItem\": {"
                                                + "\"attachmentType\": \"file\","
                                                + "\"name\": \"flower\", "
                                                + "\"size\": 3483322"
                                              + "}"
                                            + "}";
            var requestPayload = new HttpRequestMessage(HttpMethod.Post, "https://graph.microsoft.com/v1.0/me/messages/AAMkADI5MAAIT3drCAAA=/attachments/createUploadSession")
            {
                Content = new StringContent(userJsonObject)
            };
            var snippetModel = new SnippetModel(requestPayload, ServiceRootUrl, _edmModel);

            //Act by generating the code snippet
            var result = new JavaGenerator(_edmModel).GenerateCodeSnippet(snippetModel, expressions);

            Assert.Matches(new Regex(@"\d+L"), result);
        }
        [Fact]
        public void MapCorrectTypeForDurationProperties()
        {
            LanguageExpressions expressions = new JavaExpressions();
            const string userJsonObject = "{ "
                                          + "\"attendees\": [ "
                                            + "{ "
                                              + "\"type\": \"required\",  "
                                              + "\"emailAddress\": { "
                                                + "\"name\": \"Alex Wilbur\","
                                                + "\"address\": \"alexw@contoso.onmicrosoft.com\" "
                                              + "} "
                                            + "}"
                                          + "],  "
                                          + "\"locationConstraint\": { "
                                            + "\"isRequired\": \"false\",  "
                                            + "\"suggestLocation\": \"false\",  "
                                            + "\"locations\": [ "
                                              + "{ "
                                                + "\"resolveAvailability\": \"false\","
                                                + "\"displayName\": \"Conf room Hood\" "
                                              + "} "
                                            + "] "
                                          + "},  "
                                          + "\"timeConstraint\": {"
                                            + "\"activityDomain\":\"work\", "
                                            + "\"timeSlots\": [ "
                                              + "{ "
                                                + "\"start\": { "
                                                  + "\"dateTime\": \"2019-04-16T09:00:00\",  "
                                                  + "\"timeZone\": \"Pacific Standard Time\" "
                                                + "},  "
                                                + "\"end\": { "
                                                  + "\"dateTime\": \"2019-04-18T17:00:00\",  "
                                                  + "\"timeZone\": \"Pacific Standard Time\" "
                                                + "} "
                                              + "} "
                                            + "] "
                                          + "},  "
                                          + "\"isOrganizerOptional\": \"false\","
                                          + "\"meetingDuration\": \"PT1H\","
                                          + "\"returnSuggestionReasons\": \"true\","
                                          + "\"minimumAttendeePercentage\": \"100\""
                                        + "}";
            var requestPayload = new HttpRequestMessage(HttpMethod.Post, "https://graph.microsoft.com/v1.0/me/findMeetingTimes")
            {
                Content = new StringContent(userJsonObject)
            };
            var snippetModel = new SnippetModel(requestPayload, ServiceRootUrl, _edmModel);

            //Act by generating the code snippet
            var result = new JavaGenerator(_edmModel).GenerateCodeSnippet(snippetModel, expressions);

            Assert.Contains("DatatypeFactory.newInstance().newDuration", result);
        }
        [Fact]
        public void MapCorrectTypeForDateOnlyProperties()
        {
            LanguageExpressions expressions = new JavaExpressions();
            const string userJsonObject = "{"
                                              + "\"subject\": \"Let's go for lunch\","
                                              + "\"body\": {"
                                                + "\"contentType\": \"HTML\","
                                                + "\"content\": \"Does noon time work for you?\""
                                              + "},"
                                              + "\"start\": {"
                                                  + "\"dateTime\": \"2017-09-04T12:00:00\","
                                                  + "\"timeZone\": \"Pacific Standard Time\""
                                              + "},"
                                              + "\"end\": {"
                                                  + "\"dateTime\": \"2017-09-04T14:00:00\","
                                                  + "\"timeZone\": \"Pacific Standard Time\""
                                              + "},"
                                              + "\"recurrence\": {"
                                                + "\"pattern\": {"
                                                  + "\"type\": \"weekly\","
                                                  + "\"interval\": 1,"
                                                  + "\"daysOfWeek\": [ \"Monday\" ]"
                                                + "},"
                                                + "\"range\": {"
                                                  + "\"type\": \"endDate\","
                                                  + "\"startDate\": \"2017-09-04\","
                                                  + "\"endDate\": \"2017-12-31\""
                                                + "}"
                                              + "},"
                                              + "\"location\":{"
                                                  + "\"displayName\":\"Harry's Bar\""
                                              + "},"
                                              + "\"attendees\": ["
                                                + "{"
                                                  + "\"emailAddress\": {"
                                                    + "\"address\":\"AdeleV@contoso.onmicrosoft.com\","
                                                    + "\"name\": \"Adele Vance\""
                                                  + "},"
                                                  + "\"type\": \"required\""
                                                + "}"
                                              + "],"
                                              + "\"allowNewTimeProposals\": true"
                                            + "}";
            var requestPayload = new HttpRequestMessage(HttpMethod.Post, "https://graph.microsoft.com/v1.0/me/events")
            {
                Content = new StringContent(userJsonObject)
            };
            var snippetModel = new SnippetModel(requestPayload, ServiceRootUrl, _edmModel);

            //Act by generating the code snippet
            var result = new JavaGenerator(_edmModel).GenerateCodeSnippet(snippetModel, expressions);

            Assert.Contains("new DateOnly(", result);
        }
        [Fact]
        public void MapCorrectTypeForTimeOfDayProperties()
        {
            LanguageExpressions expressions = new JavaExpressions();
            const string userJsonObject = "{"
                                              + "\"workingHours\": {"
                                                  + "\"endTime\" : \"18:30:00.0000000\", "
                                                  + "\"daysOfWeek\": [ "
                                                      + "\"Monday\", "
                                                      + "\"Tuesday\", "
                                                      + "\"Wednesday\", "
                                                      + "\"Thursday\", "
                                                      + "\"Friday\", "
                                                      + "\"Saturday\" "
                                                  + "], "
                                                  + "\"timeZone\" : { "
                                                     + "\"@odata.type\": \"#microsoft.graph.customTimeZone\", "
                                                     + "\"bias\":-300, "
                                                     + "\"name\": \"Customized Time Zone\","
                                                     + "\"standardOffset\":{   "
                                                       + "\"time\":\"02:00:00.0000000\", "
                                                       + "\"dayOccurrence\":2, "
                                                       + "\"dayOfWeek\":\"Sunday\", "
                                                       + "\"month\":10, "
                                                       + "\"year\":0 "
                                                     + "}, "
                                                     + "\"daylightOffset\":{   "
                                                       + "\"daylightBias\":100, "
                                                       + "\"time\":\"02:00:00.0000000\", "
                                                       + "\"dayOccurrence\":4, "
                                                       + "\"dayOfWeek\":\"Sunday\", "
                                                       + "\"month\":5, "
                                                       + "\"year\":0 "
                                                     + "} "
                                                  + "} "
                                              + "}"
                                            + "}";
            var requestPayload = new HttpRequestMessage(HttpMethod.Patch, "https://graph.microsoft.com/v1.0/me/mailboxSettings")
            {
                Content = new StringContent(userJsonObject)
            };
            var snippetModel = new SnippetModel(requestPayload, ServiceRootUrl, _edmModel);

            //Act by generating the code snippet
            var result = new JavaGenerator(_edmModel).GenerateCodeSnippet(snippetModel, expressions);

            Assert.Contains("new TimeOfDay(", result);
        }
        [Fact]
        public void HasStreamUseInputStreams()
        {
            LanguageExpressions expressions = new JavaExpressions();
            var requestPayload = new HttpRequestMessage(HttpMethod.Get, "https://graph.microsoft.com/v1.0/me/messages/4aade2547798441eab5188a7a2436bc1/$value");
            var snippetModel = new SnippetModel(requestPayload, ServiceRootUrl, _edmModel);

            //Act by generating the code snippet
            var result = new JavaGenerator(_edmModel).GenerateCodeSnippet(snippetModel, expressions);
            Assert.Contains("InputStream", result);
        }
        [Fact]
        //This tests asserts that we can generate snippets from json objects with nested objects inside them.
        public void RecursivelyGeneratesNestedPasswordProfileObjectFromJson()
        {
            //Arrange
            LanguageExpressions expressions = new JavaExpressions();
            //json string with nested object properties
            const string userJsonObject = "{\r\n  \"accountEnabled\": true,\r\n  " +
                                          "\"displayName\": \"displayName-value\",\r\n  " +
                                          "\"mailNickname\": \"mailNickname-value\",\r\n  " +
                                          "\"userPrincipalName\": \"upn-value@tenant-value.onmicrosoft.com\",\r\n " +
                                          " \"passwordProfile\" : {\r\n    \"forceChangePasswordNextSignIn\": true,\r\n    \"password\": \"password-value\"\r\n  }\r\n}";//nested passwordProfile Object

            var requestPayload = new HttpRequestMessage(HttpMethod.Post, "https://graph.microsoft.com/v1.0/users")
            {
                Content = new StringContent(userJsonObject)
            };
            var snippetModel = new SnippetModel(requestPayload, ServiceRootUrl, _edmModel);

            //Act by generating the code snippet
            var result = new JavaGenerator(_edmModel).GenerateCodeSnippet(snippetModel, expressions);

            //Assert code snippet string matches expectation
            const string expectedSnippet = "User user = new User();\r\n" +
                                           "user.accountEnabled = true;\r\n" +
                                           "user.displayName = \"displayName-value\";\r\n" +
                                           "user.mailNickname = \"mailNickname-value\";\r\n" +
                                           "user.userPrincipalName = \"upn-value@tenant-value.onmicrosoft.com\";\r\n" +
                                           "PasswordProfile passwordProfile = new PasswordProfile();\r\n" +
                                           "passwordProfile.forceChangePasswordNextSignIn = true;\r\n" +
                                           "passwordProfile.password = \"password-value\";\r\n" +
                                           "user.passwordProfile = passwordProfile;\r\n" +
                                           "\r\n" +
                                           "graphClient.users()\n" +
                                                "\t.buildRequest()\n" +
                                                "\t.post(user);";

            //Assert the snippet generated is as expected
            Assert.Equal(AuthProviderPrefix + expectedSnippet, result);
        }

        [Fact]
        //This tests asserts that we can generate snippets from json objects with nested arrays inside them.
        public void RecursivelyGeneratesNestedPhonesListFromJsonObject()
        {
            //Arrange
            LanguageExpressions expressions = new JavaExpressions();
            //json string with nested objects string array
            const string userJsonObject = "{\r\n  \"accountEnabled\": true,\r\n  " +
                                          "\"businessPhones\": [\r\n    \"businessPhones-value\",\"businessPhones-value2\",\"businessPhones-value3\"\r\n  ],\r\n  " +//nested ArrayObject with 3 items
                                          "\"city\": \"city-value\"\r\n}";

            var requestPayload = new HttpRequestMessage(HttpMethod.Patch, "https://graph.microsoft.com/v1.0/me")
            {
                Content = new StringContent(userJsonObject)
            };
            var snippetModel = new SnippetModel(requestPayload, ServiceRootUrl, _edmModel);

            //Act by generating the code snippet
            var result = new JavaGenerator(_edmModel).GenerateCodeSnippet(snippetModel, expressions);

            //Assert code snippet string matches expectation
            const string expectedSnippet = "User user = new User();\r\n" +
                                           "user.accountEnabled = true;\r\n" +
                                           "LinkedList<String> businessPhonesList = new LinkedList<String>();\r\n" +
                                           "businessPhonesList.add(\"businessPhones-value\");\r\n" +
                                           "businessPhonesList.add(\"businessPhones-value2\");\r\n" +
                                           "businessPhonesList.add(\"businessPhones-value3\");\r\n" +
                                           "user.businessPhones = businessPhonesList;\r\n" +
                                           "user.city = \"city-value\";\r\n" +
                                           "\r\n" +
                                           "graphClient.me()\n" +
                                                "\t.buildRequest()\n" +
                                                "\t.patch(user);";

            //Assert the snippet generated is as expected
            Assert.Equal(AuthProviderPrefix + expectedSnippet, result);
        }

        [Fact]
        //This tests asserts that we can generate snippets from json objects with nested object lists(JArray) inside them.
        public void RecursivelyGeneratesNestedRecipientListObjectsFromJson()
        {
            //Arrange
            LanguageExpressions expressions = new JavaExpressions();
            //json string with nested object array
            const string messageJsonObject = "{\r\n    " +
                                                 "\"subject\":\"Did you see last night's game?\",\r\n" +
                                                 "\"importance\":\"Low\",\r\n" +
                                                 "\"body\":{\r\n" +
                                                     "\"contentType\":\"HTML\",\r\n" +
                                                     "\"content\":\"They were <b>awesome</b>!\"\r\n" +
                                                "},\r\n" +
                                                 "\"toRecipients\":[\r\n" +
                                                         "{\r\n" +
                                                             "\"emailAddress\":{\r\n" +
                                                                "\"address\":\"AdeleV@contoso.onmicrosoft.com\"\r\n" +
                                                             "}\r\n" +
                                                         "},\r\n" +
                                                         "{\r\n" +
                                                             "\"emailAddress\":{\r\n" +
                                                                "\"address\":\"AdeleV@contoso.onmicrosoft.com\"\r\n" +
                                                             "}\r\n" +
                                                         "}\r\n" +
                                                     "]\r\n" +
                                             "}";

            var requestPayload = new HttpRequestMessage(HttpMethod.Post, "https://graph.microsoft.com/v1.0/me/messages")
            {
                Content = new StringContent(messageJsonObject)
            };
            var snippetModel = new SnippetModel(requestPayload, ServiceRootUrl, _edmModel);

            //Act by generating the code snippet
            var result = new JavaGenerator(_edmModel).GenerateCodeSnippet(snippetModel, expressions);

            //Assert code snippet string matches expectation
            const string expectedSnippet = "Message message = new Message();\r\n" +
                                           "message.subject = \"Did you see last night's game?\";\r\n" +
                                           "message.importance = Importance.LOW;\r\n" +

                                           "ItemBody body = new ItemBody();\r\n" +
                                           "body.contentType = BodyType.HTML;\r\n" +
                                           "body.content = \"They were <b>awesome</b>!\";\r\n" +
                                           "message.body = body;\r\n" +

                                           "LinkedList<Recipient> toRecipientsList = new LinkedList<Recipient>();\r\n" +
                                           "Recipient toRecipients = new Recipient();\r\n" +
                                           "EmailAddress emailAddress = new EmailAddress();\r\n" +
                                           "emailAddress.address = \"AdeleV@contoso.onmicrosoft.com\";\r\n" +
                                           "toRecipients.emailAddress = emailAddress;\r\n" +
                                           "toRecipientsList.add(toRecipients);\r\n" +
                                           "Recipient toRecipients1 = new Recipient();\r\n" +
                                           "EmailAddress emailAddress1 = new EmailAddress();\r\n" +
                                           "emailAddress1.address = \"AdeleV@contoso.onmicrosoft.com\";\r\n" +
                                           "toRecipients1.emailAddress = emailAddress1;\r\n" +
                                           "toRecipientsList.add(toRecipients1);\r\n" +
                                           "message.toRecipients = toRecipientsList;\r\n" +
                                           "\r\n" +
                                           "graphClient.me().messages()\n" +
                                                "\t.buildRequest()\n" +
                                                "\t.post(message);";

            //Assert the snippet generated is as expected
            Assert.Equal(AuthProviderPrefix + expectedSnippet, result);
        }

        [Fact]
        //This tests asserts that we can generate snippets with query options present
        public void GeneratesSnippetsWithQueryOptions()
        {
            //Arrange
            LanguageExpressions expressions = new JavaExpressions();

            var requestPayload = new HttpRequestMessage(HttpMethod.Get,
                "https://graph.microsoft.com/v1.0/me/calendar/calendarView?startDateTime=2017-01-01T19:00:00.0000000&endDateTime=2017-01-07T19:00:00.0000000");
            var snippetModel = new SnippetModel(requestPayload, ServiceRootUrl, _edmModel);

            //Act by generating the code snippet
            var result = new JavaGenerator(_edmModel).GenerateCodeSnippet(snippetModel, expressions);

            //Assert code snippet string matches expectation
            const string expectedSnippet = "LinkedList<Option> requestOptions = new LinkedList<Option>();\r\n" +
                                           "requestOptions.add(new QueryOption(\"startDateTime\", \"2017-01-01T19:00:00.0000000\"));\r\n" + //Query Options present
                                           "requestOptions.add(new QueryOption(\"endDateTime\", \"2017-01-07T19:00:00.0000000\"));\r\n" + //Query Options present
                                           "\r\n" +
                                           "IEventCollectionPage calendarView = graphClient.me().calendar().calendarView()\n" +
                                                "\t.buildRequest( requestOptions )\n" +
                                                "\t.get();";

            //Assert the snippet generated is as expected
            Assert.Equal(AuthProviderPrefix + expectedSnippet, result);
        }

        [Fact]
        //This tests asserts that we can generate snippets with query options present
        public void GeneratesSnippetsWithHeaderOptions()
        {
            //Arrange
            LanguageExpressions expressions = new JavaExpressions();

            var requestPayload = new HttpRequestMessage(HttpMethod.Get,
                "https://graph.microsoft.com/v1.0/me/events/AAMkAGIAAAoZDOFAAA=?$select=subject,body,bodyPreview,organizer,attendees,start,end,location");
            requestPayload.Headers.Add("Prefer", "outlook.timezone=\"Pacific Standard Time\"");

            var snippetModel = new SnippetModel(requestPayload, ServiceRootUrl, _edmModel);

            //Act by generating the code snippet
            var result = new JavaGenerator(_edmModel).GenerateCodeSnippet(snippetModel, expressions);

            //Assert code snippet string matches expectation
            const string expectedSnippet = "LinkedList<Option> requestOptions = new LinkedList<Option>();\r\n" +
                                           "requestOptions.add(new HeaderOption(\"Prefer\", \"outlook.timezone=\\\"Pacific Standard Time\\\"\"));\r\n" + //Header Options present
                                           "\r\n" +
                                           "Event event = graphClient.me().events(\"AAMkAGIAAAoZDOFAAA=\")\n" +
                                                "\t.buildRequest( requestOptions )\n" +
                                                "\t.select(\"subject,body,bodyPreview,organizer,attendees,start,end,location\")\n" +
                                                "\t.get();";

            //Assert the snippet generated is as expected
            Assert.Equal(AuthProviderPrefix + expectedSnippet, result);
        }

        [Fact]
        //This tests asserts that we can generate snippets with $ref operator inside it
        public void GeneratesSnippetsWithReferenceSegmentInPath()
        {
            //Arrange
            LanguageExpressions expressions = new JavaExpressions();

            var requestPayload = new HttpRequestMessage(HttpMethod.Delete, "https://graph.microsoft.com/v1.0/groups/{id}/owners/{id}/$ref");
            var snippetModel = new SnippetModel(requestPayload, ServiceRootUrl, _edmModel);

            //Act by generating the code snippet
            var result = new JavaGenerator(_edmModel).GenerateCodeSnippet(snippetModel, expressions);

            //Assert code snippet string matches expectation
            const string expectedSnippet = "graphClient.groups(\"{id}\").owners(\"{id}\").reference()\n" +
                                                "\t.buildRequest()\n" +
                                                "\t.delete();";

            //Assert the snippet generated is as expected
            Assert.Equal(AuthProviderPrefix + expectedSnippet, result);
        }

        [Fact]
        //This tests asserts that we can generate snippets with $ref that adds/creates references with
        // a Uri as reference
        public void GeneratesSnippetsAddingReferencesToDirectoryObject()
        {
            //Arrange
            LanguageExpressions expressions = new JavaExpressions();
            const string messageJsonObject = "{\r\n  \"@odata.id\": \"https://graph.microsoft.com/v1.0/users/{id}\"\r\n}";
            var requestPayload = new HttpRequestMessage(HttpMethod.Post, "https://graph.microsoft.com/v1.0/groups/{id}/owners/$ref")
            {
                Content = new StringContent(messageJsonObject)
            };

            var snippetModel = new SnippetModel(requestPayload, ServiceRootUrl, _edmModel);


            //Act by generating the code snippet
            var result = new JavaGenerator(_edmModel).GenerateCodeSnippet(snippetModel, expressions);

            //Assert code snippet string matches expectation
            const string expectedSnippet = "DirectoryObject directoryObject = new DirectoryObject();\r\n" +
                                           "directoryObject.id = \"{id}\";\r\n" +

                                           "\r\n" +
                                           "graphClient.groups(\"{id}\").owners().references()\n" +
                                               "\t.buildRequest()\n" +
                                               "\t.post(directoryObject);";

            //Assert the snippet generated is as expected
            Assert.Equal(AuthProviderPrefix + expectedSnippet, result);
        }

        [Fact]
        //This tests asserts that we can generate snippets with $ref that adds/creates references with multiple additionalData inserted
        public void GeneratesSnippetsAddingReferencesToObjectWithExtraAdditionalData()
        {
            //Arrange
            LanguageExpressions expressions = new JavaExpressions();
            const string messageJsonObject = "{\r\n  " +
                                             "\"@odata.id\": \"https://graph.microsoft.com/v1.0/users/{id}\" ," +
                                             "\"@odata.context\": \"https://graph.microsoft.com/v1.0/$metadata#users/$entity\"" +
                                             "\r\n}";
            var requestPayload = new HttpRequestMessage(HttpMethod.Post, "https://graph.microsoft.com/v1.0/groups/{id}/owners/$ref")
            {
                Content = new StringContent(messageJsonObject)
            };

            var snippetModel = new SnippetModel(requestPayload, ServiceRootUrl, _edmModel);

            //Act by generating the code snippet
            var result = new JavaGenerator(_edmModel).GenerateCodeSnippet(snippetModel, expressions);

            //Assert code snippet string matches expectation
            const string expectedSnippet = "DirectoryObject directoryObject = new DirectoryObject();\r\n" +
                                           "directoryObject.id = \"{id}\";\r\n" +
                                           "directoryObject.additionalDataManager().put(\"@odata.context\", new JsonPrimitive(\"https://graph.microsoft.com/v1.0/$metadata#users/$entity\"));\r\n" +
                                           "\r\n" +
                                           "graphClient.groups(\"{id}\").owners().references()\n" +
                                           "\t.buildRequest()\n" +
                                           "\t.post(directoryObject);";

            //Assert the snippet generated is as expected
            Assert.Equal(AuthProviderPrefix + expectedSnippet, result);
        }

        [Fact]
        //This tests asserts that we can generate snippets with $ref that adds/creates references with
        // a reference that is not a Uri
        public void GeneratesSnippetsAddingReferencesToDirectoryObjectWithNonUriReference()
        {
            //Arrange
            LanguageExpressions expressions = new JavaExpressions();
            const string messageJsonObject = "{\r\n  \"@odata.id\": \"ExampleID\"\r\n}";
            var requestPayload = new HttpRequestMessage(HttpMethod.Post, "https://graph.microsoft.com/v1.0/groups/{id}/owners/$ref")
            {
                Content = new StringContent(messageJsonObject)
            };

            var snippetModel = new SnippetModel(requestPayload, ServiceRootUrl, _edmModel);


            //Act by generating the code snippet
            var result = new JavaGenerator(_edmModel).GenerateCodeSnippet(snippetModel, expressions);

            //Assert code snippet string matches expectation
            const string expectedSnippet = "DirectoryObject directoryObject = new DirectoryObject();\r\n" +
                                           "directoryObject.id = \"ExampleID\";\r\n" +

                                           "\r\n" +
                                           "graphClient.groups(\"{id}\").owners().references()\n" +
                                           "\t.buildRequest()\n" +
                                           "\t.post(directoryObject);";

            //Assert the snippet generated is as expected
            Assert.Equal(AuthProviderPrefix + expectedSnippet, result);
        }

        [Fact]
        //This tests asserts that we can properly generate snippets for odata actions with parameters
        public void GeneratesSnippetsForOdataActionsWithParameters()
        {
            //Arrange
            LanguageExpressions expressions = new JavaExpressions();

            var requestPayload = new HttpRequestMessage(HttpMethod.Get,
                "https://graph.microsoft.com/v1.0/me/drive/items/{id}/workbook/worksheets/{id|name}/range(address='A1:B2')");
            var snippetModel = new SnippetModel(requestPayload, ServiceRootUrl, _edmModel);

            //Act by generating the code snippet
            var result = new JavaGenerator(_edmModel).GenerateCodeSnippet(snippetModel, expressions);

            //Assert code snippet string matches expectation
            const string expectedSnippet = "WorkbookRange workbookRange = graphClient.me().drive().items(\"{id}\").workbook().worksheets(\"{id|name}\")\n" +
                                           "\t.range(\"A1:B2\")\n" +//parameter has double quotes
                                           "\t.buildRequest()\n" +
                                           "\t.get();";

            //Assert the snippet generated is as expected
            Assert.Equal(AuthProviderPrefix + expectedSnippet, result);
        }

        [Fact]
        //This test asserts that a request with optional parameters is generated correctly with the order present
        //in the metadata
        public void GeneratesSnippetsWithOptionalParametersInCorrectOrder()
        {
            //Arrange
            LanguageExpressions expressions = new JavaExpressions();
            const string jsonObject = "{\r\n  " +
                                      "\"address\": \"Sheet1!A1:D5\",\r\n" +
                                      "\"hasHeaders\": true\r\n" +
                                      "}";
            var requestPayload = new HttpRequestMessage(HttpMethod.Post, "https://graph.microsoft.com/v1.0/me/drive/items/{id}/workbook/tables/add")
            {
                Content = new StringContent(jsonObject)
            };
            var snippetModel = new SnippetModel(requestPayload, ServiceRootUrl, _edmModel);

            //Act by generating the code snippet
            var result = new JavaGenerator(_edmModel).GenerateCodeSnippet(snippetModel, expressions);

            //Assert code snippet string matches expectation
            const string expectedSnippet = "String address = \"Sheet1!A1:D5\";\r\n" +
                                           "\r\n" +
                                           "Boolean hasHeaders = true;\r\n" +
                                           "\r\n" +
                                           "graphClient.me().drive().items(\"{id}\").workbook().tables()\n" +
                                                "\t.add(address,hasHeaders)\n" +
                                                "\t.buildRequest()\n" +
                                                "\t.post();";

            //Assert the snippet generated is as expected
            Assert.Equal(AuthProviderPrefix + expectedSnippet, result);
        }

        [Fact]
        //This test asserts that a request with the odata.type property overrides the type from the metadata
        public void GeneratesSnippetsWithOverridenTypeInBody()
        {
            //Arrange
            LanguageExpressions expressions = new JavaExpressions();
            const string jsonObject = "{\r\n  " +
                                      "\"@odata.type\": \"#microsoft.graph.fileAttachment\",\r\n  " + //subclass to use to override metadata superclass
                                      "\"name\": \"smile\",\r\n  " +
                                      "\"contentBytes\": \"R0lGODdhEAYEAA7\"\r\n" +
                                      "}";
            var requestPayload = new HttpRequestMessage(HttpMethod.Post, "https://graph.microsoft.com/v1.0/me/messages/AAMkpsDRVK/attachments")
            {
                Content = new StringContent(jsonObject)
            };
            var snippetModel = new SnippetModel(requestPayload, ServiceRootUrl, _edmModel);
            //Act by generating the code snippet
            var result = new JavaGenerator(_edmModel).GenerateCodeSnippet(snippetModel, expressions);

            //Assert code snippet string matches expectation
            const string expectedSnippet = "FileAttachment attachment = new FileAttachment();\r\n" + // Use the FileAttachment class rather than the Attachment superclass from metadata 
                                           "attachment.name = \"smile\";\r\n" +
                                           "attachment.contentBytes = Base64.getDecoder().decode(\"R0lGODdhEAYEAA7\");\r\n" +
                                           "\r\n" +
                                           "graphClient.me().messages(\"AAMkpsDRVK\").attachments()\n" +
                                           "\t.buildRequest()\n" +
                                           "\t.post(attachment);";

            //Assert the snippet generated is as expected
            Assert.Equal(AuthProviderPrefix + expectedSnippet, result);
        }

        [Fact]
        // This tests asserts that a type beginning with "@" character is also added to the AdditionalData bag
        public void GeneratesSnippetsWithTypesStartingWithTheAtSymbol()
        {
            //Arrange
            LanguageExpressions expressions = new JavaExpressions();
            const string jsonObject = "{\r\n" +
                                      "  \"name\": \"New Folder\",\r\n" +
                                      "  \"folder\": { },\r\n" +
                                      "  \"@microsoft.graph.conflictBehavior\": \"rename\"\r\n" + //to be added to the AdditionalData
                                      "}";
            var requestPayload =
                new HttpRequestMessage(HttpMethod.Post, "https://graph.microsoft.com/v1.0/me/drive/root/children")
                {
                    Content = new StringContent(jsonObject)
                };
            var snippetModel = new SnippetModel(requestPayload, ServiceRootUrl, _edmModel);
            //Act by generating the code snippet
            var result = new JavaGenerator(_edmModel).GenerateCodeSnippet(snippetModel, expressions);

            //Assert code snippet string matches expectation
            const string expectedSnippet = "DriveItem driveItem = new DriveItem();\r\n" +
                                           "driveItem.name = \"New Folder\";\r\n" +
                                           "Folder folder = new Folder();\r\n" +
                                           "driveItem.folder = folder;\r\n" +
                                           "driveItem.additionalDataManager().put(\"@microsoft.graph.conflictBehavior\", new JsonPrimitive(\"rename\"));\r\n" +
                                           "\r\n" +
                                           "graphClient.me().drive().root().children()\n" +
                                                "\t.buildRequest()\n" +
                                                "\t.post(driveItem);";

            //Assert the snippet generated is as expected
            Assert.Equal(AuthProviderPrefix + expectedSnippet, result);
        }
        [Fact]
        public void EscapeQuotesForJsonPrimitives()
        {
            LanguageExpressions expressions = new JavaExpressions();
            const string jsonObject = "{"
                                      + "\"members@odata.bind\": ["
                                        + "\"https://graph.microsoft.com/v1.0/directoryObjects/{id}\","
                                        + "\"https://graph.microsoft.com/v1.0/directoryObjects/{id}\","
                                        + "\"https://graph.microsoft.com/v1.0/directoryObjects/{id}\""
                                        + "]"
                                    + "}";
            var requestPayload =
                new HttpRequestMessage(HttpMethod.Patch, "https://graph.microsoft.com/v1.0/groups/{group-id}")
                {
                    Content = new StringContent(jsonObject)
                };
            var snippetModel = new SnippetModel(requestPayload, ServiceRootUrl, _edmModel);
            //Act by generating the code snippet
            var result = new JavaGenerator(_edmModel).GenerateCodeSnippet(snippetModel, expressions);

            Assert.Contains("\\\"", result);
        }
        [Fact]
        public void UseCollectionPagesWithReferencesWhenNecessary()
        {
            LanguageExpressions expressions = new JavaExpressions();
            var requestPayload =
                new HttpRequestMessage(HttpMethod.Get, "https://graph.microsoft.com/v1.0/applications/{id}/owners");
            var snippetModel = new SnippetModel(requestPayload, ServiceRootUrl, _edmModel);
            //Act by generating the code snippet
            var result = new JavaGenerator(_edmModel).GenerateCodeSnippet(snippetModel, expressions);

            Assert.Contains("WithReferencesPage", result);
        }
        [Fact]
        public void UseCollectionPagesWithMethodsNamesForMethods()
        {
            LanguageExpressions expressions = new JavaExpressions();
            var requestPayload =
                new HttpRequestMessage(HttpMethod.Get, "https://graph.microsoft.com/v1.0/drives/{drive-id}/items/{item-id}/getActivitiesByInterval(startDateTime='2017-01-01',endDateTime='2017-01-3',interval='day')");
            var snippetModel = new SnippetModel(requestPayload, ServiceRootUrl, _edmModel);
            //Act by generating the code snippet
            var result = new JavaGenerator(_edmModel).GenerateCodeSnippet(snippetModel, expressions);

            Assert.Contains("DriveItemGetActivitiesByIntervalCollectionPage ", result);
        }
        [Fact]
        public void GenerateDeltaCollectionPages()
        {
            LanguageExpressions expressions = new JavaExpressions();
            var requestPayload =
                new HttpRequestMessage(HttpMethod.Get, "https://graph.microsoft.com/v1.0/groups/delta");
            var snippetModel = new SnippetModel(requestPayload, ServiceRootUrl, _edmModel);
            //Act by generating the code snippet
            var result = new JavaGenerator(_edmModel).GenerateCodeSnippet(snippetModel, expressions);

            Assert.Contains("GroupDeltaCollectionPage ", result);
        }
        [Fact]
        public void MapCollectionPagesProperties()
        {
            LanguageExpressions expressions = new JavaExpressions();
            const string jsonObject = "{"
                                        + "\"@odata.type\": \"#Microsoft.Graph.channel\","
                                        + "\"membershipType\": \"private\","
                                        + "\"displayName\": \"My First Private Channel\","
                                        + "\"description\": \"This is my first private channels\","
                                        + "\"members\":"
                                            + "["
                                            + "{"
                                                + "\"@odata.type\":\"#microsoft.graph.aadUserConversationMember\","
                                                + "\"user@odata.bind\":\"https://graph.microsoft.com/v1.0/users('{user_id}')\","
                                                + "\"roles\":[\"owner\"]"
                                            + "}"
                                            + "]"
                                    + "}";
            var requestPayload =
                new HttpRequestMessage(HttpMethod.Post, "https://graph.microsoft.com/v1.0/teams/{group_id}/channels")
                {
                    Content = new StringContent(jsonObject)
                };
            var snippetModel = new SnippetModel(requestPayload, ServiceRootUrl, _edmModel);
            //Act by generating the code snippet
            var result = new JavaGenerator(_edmModel).GenerateCodeSnippet(snippetModel, expressions);

            Assert.Contains("channel.members = conversationMemberCollectionPage;", result);
        }

        [Fact]
        public void MapEnumSetsProperties()
        {
            LanguageExpressions expressions = new JavaExpressions();
            const string jsonObject = "{"
                                      + "\"policyViolation\": {"
                                        + "\"policyTip\": {"
                                          + "\"generalText\" : \"This item has been blocked by the administrator.\","
                                          + "\"complianceUrl\" : \"https://contoso.com/dlp-policy-page\","
                                          + "\"matchedConditionDescriptions\" : [\"Credit Card Number\"]"
                                        + "},"
                                        + "\"verdictDetails\" : \"AllowOverrideWithoutJustification,AllowFalsePositiveOverride\","
                                        + "\"dlpAction\" : \"BlockAccess\""
                                      + "}"
                                    + "}";
            var requestPayload =
                new HttpRequestMessage(HttpMethod.Patch, "https://graph.microsoft.com/v1.0/teams/e1234567-e123-4276-55555-6232b0e3a89a/channels/a7654321-e321-0000-0000-123b0e3a00a/messages/19%3Aa21b0b0c05194ebc9e30000000000f61%40thread.skype")
                {
                    Content = new StringContent(jsonObject)
                };
            var snippetModel = new SnippetModel(requestPayload, ServiceRootUrl, _edmModel);
            //Act by generating the code snippet
            var result = new JavaGenerator(_edmModel).GenerateCodeSnippet(snippetModel, expressions);

            Assert.Contains("EnumSet.of", result);
        }
        [Fact]
<<<<<<< HEAD
        public void MapEnumListVariables()
        {
            LanguageExpressions expressions = new JavaExpressions();
            const string jsonObject = "{"
                                          + "\"@odata.type\": \"#microsoft.graph.call\","
                                          + "\"callbackUri\": \"https://bot.contoso.com/callback\","
                                          + "\"targets\": ["
                                            + "{"
                                              + "\"@odata.type\": \"#microsoft.graph.invitationParticipantInfo\","
                                              + "\"identity\": {"
                                                + "\"@odata.type\": \"#microsoft.graph.identitySet\","
                                                + "\"user\": {"
                                                  + "\"@odata.type\": \"#microsoft.graph.identity\","
                                                  + "\"displayName\": \"John\","
                                                  + "\"id\": \"112f7296-5fa4-42ca-bae8-6a692b15d4b8\""
                                                + "}"
                                              + "}"
                                            + "}"
                                          + "],"
                                          + "\"requestedModalities\": ["
                                            + "\"audio\""
                                          + "],"
                                          + "\"mediaConfig\": {"
                                            + "\"@odata.type\": \"#microsoft.graph.serviceHostedMediaConfig\""
                                          + "}"
                                        + "}";
            var requestPayload =
                new HttpRequestMessage(HttpMethod.Post, "https://graph.microsoft.com/v1.0/communications/calls")
                {
                    Content = new StringContent(jsonObject)
                };
            var snippetModel = new SnippetModel(requestPayload, ServiceRootUrl, _edmModel);
            //Act by generating the code snippet
            var result = new JavaGenerator(_edmModel).GenerateCodeSnippet(snippetModel, expressions);

            Assert.Contains("LinkedList<Modality>", result);
        }
        [Fact]
        public void MapEnumSetVariables()
        {
            LanguageExpressions expressions = new JavaExpressions();
            const string jsonObject = "{"
                                         + "\"displayName\": \"Library Assist\","
                                         + "\"description\": \"Self help community for library\","
                                         + "\"mailNickname\": \"libassist\","
                                         + "\"partsToClone\": \"apps,tabs,settings,channels,members\","
                                         + "\"visibility\": \"public\""
                                    + "}";
            var requestPayload =
                new HttpRequestMessage(HttpMethod.Post, "https://graph.microsoft.com/v1.0/teams/{id}/clone")
                {
                    Content = new StringContent(jsonObject)
                };
            var snippetModel = new SnippetModel(requestPayload, ServiceRootUrl, _edmModel);
            //Act by generating the code snippet
            var result = new JavaGenerator(_edmModel).GenerateCodeSnippet(snippetModel, expressions);

            Assert.Contains("EnumSet<ClonableTeamParts>", result);
        }
        [Fact]
        public void SnakeCaseEnumsProperly()
        {
            LanguageExpressions expressions = new JavaExpressions();
            const string jsonObject = "{"
                                      + "\"subject\": \"Let's go for lunch\","
                                      + "\"body\": {"
                                        + "\"contentType\": \"HTML\","
                                        + "\"content\": \"Does mid month work for you?\""
                                      + "},"
                                      + "\"start\": {"
                                          + "\"dateTime\": \"2019-03-15T12:00:00\","
                                          + "\"timeZone\": \"Pacific Standard Time\""
                                      + "},"
                                      + "\"end\": {"
                                          + "\"dateTime\": \"2019-03-15T14:00:00\","
                                          + "\"timeZone\": \"Pacific Standard Time\""
                                      + "},"
                                      + "\"location\":{"
                                          + "\"displayName\":\"Harry's Bar\""
                                      + "},"
                                      + "\"attendees\": ["
                                        + "{"
                                          + "\"emailAddress\": {"
                                            + "\"address\":\"adelev@contoso.onmicrosoft.com\","
                                            + "\"name\": \"Adele Vance\""
                                          + "},"
                                          + "\"type\": \"required\""
                                        + "}"
                                      + "],"
                                      + "\"transactionId\":\"7E163156-7762-4BEB-A1C6-729EA81755A7\""
                                    + "}";
            var requestPayload =
                new HttpRequestMessage(HttpMethod.Post, "https://graph.microsoft.com/v1.0/me/calendars/AAMkAGViNDU7zAAAAAGtlAAA=/events")
                {
                    Content = new StringContent(jsonObject)
                };
            var snippetModel = new SnippetModel(requestPayload, ServiceRootUrl, _edmModel);
            //Act by generating the code snippet
            var result = new JavaGenerator(_edmModel).GenerateCodeSnippet(snippetModel, expressions);

            Assert.Contains("BodyType.HTML;", result);
        }
        [Fact]
        public void MapCorrectTypeForPrimitiveVariables()
        {
            LanguageExpressions expressions = new JavaExpressions();
            const string jsonObject = "{"
                                      + "\"index\": 3,"
                                      + "\"values\": ["
                                        + "{"
                                        + "}"
                                      + "]"
                                    + "}";

            var requestPayload =
                new HttpRequestMessage(HttpMethod.Post, "https://graph.microsoft.com/v1.0/me/drive/items/{id}/workbook/tables/{id|name}/columns/add")
                {
                    Content = new StringContent(jsonObject)
                };
            var snippetModel = new SnippetModel(requestPayload, ServiceRootUrl, _edmModel);
            //Act by generating the code snippet
            var result = new JavaGenerator(_edmModel).GenerateCodeSnippet(snippetModel, expressions);

            Assert.Contains("int index = 3;", result);
        }
        [Fact]
        public void MapCorrectTypeForCollectionsOfPrimitiveVariables()
        {
            LanguageExpressions expressions = new JavaExpressions();
            const string jsonObject = "{"
                                      + "\"addLicenses\": ["
                                        + "{"
                                          + "\"disabledPlans\": [ \"11b0131d-43c8-4bbb-b2c8-e80f9a50834a\" ],"
                                          + "\"skuId\": \"skuId-value-1\""
                                        + "},"
                                        + "{"
                                          + "\"disabledPlans\": [ \"a571ebcc-fqe0-4ca2-8c8c-7a284fd6c235\" ],"
                                          + "\"skuId\": \"skuId-value-2\""
                                        + "}"
                                      + "],"
                                      + "\"removeLicenses\": []"
                                    + "}";

            var requestPayload =
                new HttpRequestMessage(HttpMethod.Post, "https://graph.microsoft.com/v1.0/groups/1ad75eeb-7e5a-4367-a493-9214d90d54d0/assignLicense")
                {
                    Content = new StringContent(jsonObject)
                };
            var snippetModel = new SnippetModel(requestPayload, ServiceRootUrl, _edmModel);
            //Act by generating the code snippet
            var result = new JavaGenerator(_edmModel).GenerateCodeSnippet(snippetModel, expressions);

            Assert.Contains("LinkedList<UUID>", result);
=======
        public void GenerateProfilePicture()
        {
            LanguageExpressions expressions = new JavaExpressions();
            using var mstream = new MemoryStream();
            using var writer = new StreamWriter(mstream);
            writer.Write("dummy content");
            writer.Flush();
            mstream.Position = 0;
            var requestPayload =
                new HttpRequestMessage(HttpMethod.Put, "https://graph.microsoft.com/v1.0/me/photo/$value")
                {
                    Content = new StreamContent(mstream)
                };
            requestPayload.Content.Headers.ContentType = new System.Net.Http.Headers.MediaTypeHeaderValue("image/jpeg");
            var snippetModel = new SnippetModel(requestPayload, ServiceRootUrl, _edmModel);
            //Act by generating the code snippet
            var result = new JavaGenerator(_edmModel).GenerateCodeSnippet(snippetModel, expressions);
            Assert.Contains("byte[]", result);
>>>>>>> 48ffaac7
        }
    }
}<|MERGE_RESOLUTION|>--- conflicted
+++ resolved
@@ -890,7 +890,6 @@
             Assert.Contains("EnumSet.of", result);
         }
         [Fact]
-<<<<<<< HEAD
         public void MapEnumListVariables()
         {
             LanguageExpressions expressions = new JavaExpressions();
@@ -1044,7 +1043,8 @@
             var result = new JavaGenerator(_edmModel).GenerateCodeSnippet(snippetModel, expressions);
 
             Assert.Contains("LinkedList<UUID>", result);
-=======
+        }
+        [Fact]
         public void GenerateProfilePicture()
         {
             LanguageExpressions expressions = new JavaExpressions();
@@ -1063,7 +1063,6 @@
             //Act by generating the code snippet
             var result = new JavaGenerator(_edmModel).GenerateCodeSnippet(snippetModel, expressions);
             Assert.Contains("byte[]", result);
->>>>>>> 48ffaac7
         }
     }
 }