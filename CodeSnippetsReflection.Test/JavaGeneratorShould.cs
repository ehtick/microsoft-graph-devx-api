--- conflicted
+++ resolved
@@ -16,7 +16,6 @@
         private const string AuthProviderPrefix = "IGraphServiceClient graphClient = GraphServiceClient.builder().authenticationProvider( authProvider ).buildClient();\r\n\r\n";
 
         [Fact]
-<<<<<<< HEAD
         public void MapCorrectTypeForGuidProperties()
         {
             LanguageExpressions expressions = new JavaExpressions();
@@ -29,17 +28,10 @@
             {
                 Content = new StringContent(userJsonObject)
             };
-=======
-        public void HasStreamUseInputStreams()
-        {
-            LanguageExpressions expressions = new JavaExpressions();
-            var requestPayload = new HttpRequestMessage(HttpMethod.Get, "https://graph.microsoft.com/v1.0/me/messages/4aade2547798441eab5188a7a2436bc1/$value");
->>>>>>> 7e98fac7
-            var snippetModel = new SnippetModel(requestPayload, ServiceRootUrl, _edmModel);
-
-            //Act by generating the code snippet
-            var result = new JavaGenerator(_edmModel).GenerateCodeSnippet(snippetModel, expressions);
-<<<<<<< HEAD
+            var snippetModel = new SnippetModel(requestPayload, ServiceRootUrl, _edmModel);
+
+            //Act by generating the code snippet
+            var result = new JavaGenerator(_edmModel).GenerateCodeSnippet(snippetModel, expressions);
 
             Assert.Contains("UUID.fromString(\"principalId-value\");", result);
         }
@@ -103,9 +95,17 @@
             var result = new JavaGenerator(_edmModel).GenerateCodeSnippet(snippetModel, expressions);
 
             Assert.Matches(new Regex(@"\d+d"), result);
-=======
+        }
+        [Fact]
+        public void HasStreamUseInputStreams()
+        {
+            LanguageExpressions expressions = new JavaExpressions();
+            var requestPayload = new HttpRequestMessage(HttpMethod.Get, "https://graph.microsoft.com/v1.0/me/messages/4aade2547798441eab5188a7a2436bc1/$value");
+            var snippetModel = new SnippetModel(requestPayload, ServiceRootUrl, _edmModel);
+
+            //Act by generating the code snippet
+            var result = new JavaGenerator(_edmModel).GenerateCodeSnippet(snippetModel, expressions);
             Assert.Contains("InputStream", result);
->>>>>>> 7e98fac7
         }
         [Fact]
         //This tests asserts that we can generate snippets from json objects with nested objects inside them.
