--- conflicted
+++ resolved
@@ -1,4 +1,4 @@
-﻿using System;
+using System;
 using System.Collections.Generic;
 using System.Linq;
 using System.Collections.Immutable;
@@ -400,14 +400,10 @@
                                     .Aggregate(static (a, b) => $"{a}{b}") + "().";
                 return x.Segment.ToFirstCharacterUpperCase() + "().";
             })
-<<<<<<< HEAD
                         .Aggregate(static (x, y) =>
                         {
                             return $"{x}{y.Replace("$", string.Empty, StringComparison.OrdinalIgnoreCase).ToFirstCharacterUpperCase()}";
                         })
-=======
-                        .Aggregate(static (x, y) => $"{x}{y}")
->>>>>>> e4144d7b
                         .Replace("().ById(", "ById(")
                         .Replace("()()", "()");
         }
