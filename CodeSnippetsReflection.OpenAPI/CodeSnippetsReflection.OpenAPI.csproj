--- conflicted
+++ resolved
@@ -8,11 +8,7 @@
   <ItemGroup>
     <PackageReference Include="Microsoft.ApplicationInsights" Version="2.22.0" />
     <PackageReference Include="Microsoft.OpenApi.Readers" Version="1.6.15" />
-<<<<<<< HEAD
-    <PackageReference Include="System.Text.Json" Version="8.0.3" />
-=======
     <PackageReference Include="System.Text.Json" Version="8.0.4" />
->>>>>>> 0beec280
   </ItemGroup>
 
   <PropertyGroup>
