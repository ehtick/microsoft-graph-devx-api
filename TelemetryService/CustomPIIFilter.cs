--- conflicted
+++ resolved
@@ -1,4 +1,4 @@
-﻿// ------------------------------------------------------------------------------------------------------------------------------------------------------
+// ------------------------------------------------------------------------------------------------------------------------------------------------------
 //  Copyright (c) Microsoft Corporation.  All Rights Reserved.  Licensed under the MIT License.  See License in the project root for license information.
 // ------------------------------------------------------------------------------------------------------------------------------------------------------
 
@@ -33,7 +33,6 @@
         private static readonly Regex _employeeIdRegex = new(@"[0-9]{7}",
             RegexOptions.IgnoreCase | RegexOptions.Compiled);
 
-<<<<<<< HEAD
         private readonly List<Regex> _piiRegexes = new()
         {
             _guidRegex,
@@ -65,31 +64,6 @@
         private const string ODataSearchOperator = "$search=";
         private const string ODataFilterOperator = "$filter";
         private const string SecurityMask = "****";
-=======
-        private readonly List<Regex> _piiRegexes = new List<Regex>
-            {
-                _guidRegex,
-                _emailRegex,
-                _mobilePhoneRegex,
-                _employeeIdRegex
-            };
-
-        private static readonly List<string> _propertyNames = new List<string>
-            {
-                "displayName",
-                "firstName",
-                "lastName",
-                "givenName",
-                "preferredName",
-                "surname"
-            };
-
-        private static readonly List<string> _userKeywords = new List<string> { "users", "people" };
-        private const string RequestPath = "RequestPath";
-        private const string RenderedMessage = "RenderedMessage";
-        private const string SearchOperator = "$search=";
-
->>>>>>> 206cbf1f
 
         public CustomPIIFilter(ITelemetryProcessor next)
         {
@@ -107,36 +81,17 @@
                 customEvent.Properties.ContainsKey(RequestPath) &&
                 customEvent.Properties.ContainsKey(RenderedMessage))
             {
-<<<<<<< HEAD
                 SanitizeTelemetry(customEvent: customEvent);
-=======
-                var customEvent = item as EventTelemetry;
-                if (customEvent != null)
-                {
-                    if (customEvent.Properties.ContainsKey(RequestPath) && customEvent.Properties.ContainsKey(RenderedMessage))
-                    {
-                        SanitizeTelemetry(customEvent: customEvent);
-                    }
-                }
->>>>>>> 206cbf1f
             }
 
             if (item is RequestTelemetry request)
             {
-<<<<<<< HEAD
                 SanitizeTelemetry(request: request);
             }
 
             if (item is TraceTelemetry trace)
             {
                 SanitizeTelemetry(trace: trace);
-=======
-                var request = item as RequestTelemetry;
-                if(request != null)
-                {
-                    SanitizeTelemetry(request: request);
-                }
->>>>>>> 206cbf1f
             }
 
             _next.Process(item);
@@ -145,23 +100,16 @@
         /// <summary>
         /// Sanitizes telemetry data for any PII.
         /// </summary>
-<<<<<<< HEAD
         /// <param name="customEvent">Optional: A custom event telemetry.</param>
         /// <param name="request">Optional: A request telemetry.</param>
         /// <param name="trace">Optional: A trace telemetry.</param>
         public void SanitizeTelemetry(EventTelemetry customEvent = null,
                                       RequestTelemetry request = null,
                                       TraceTelemetry trace = null)
-=======
-        /// <param name="request"> An event telemetry item.</param>
-        public void SanitizeTelemetry(EventTelemetry customEvent = null,
-                                           RequestTelemetry request = null)
->>>>>>> 206cbf1f
         {
             if (customEvent != null)
             {
                 var requestPathValue = customEvent.Properties[RequestPath];
-<<<<<<< HEAD
                 var pathValueLength = requestPathValue.Length;
                 var pathValueIndex = customEvent.Properties[RenderedMessage].IndexOf(requestPathValue);
 
@@ -170,26 +118,6 @@
                 customEvent.Properties[RenderedMessage] = customEvent.Properties[RenderedMessage]
                     .Remove(pathValueIndex, pathValueLength)
                     .Insert(pathValueIndex, requestPathValue);
-=======
-                var renderedMessageValue = customEvent.Properties[RenderedMessage];
-
-                foreach (var keyword in _userKeywords)
-                {
-                    if (requestPathValue.Contains(keyword) && renderedMessageValue.Contains(keyword))
-                    {
-                        foreach (var piiRegex in _piiRegexes)
-                        {
-                            if (piiRegex.IsMatch(requestPathValue) && piiRegex.IsMatch(renderedMessageValue))
-                            {
-                                customEvent.Properties[RequestPath] = piiRegex.Replace(requestPathValue, "****");
-                                customEvent.Properties[RenderedMessage] = piiRegex.Replace(renderedMessageValue, "****");
-                            }
-                        }
-
-                        SanitizeQueryString(customEvent: customEvent);
-                    }
-                }
->>>>>>> 206cbf1f
             }
 
             if (request != null)
@@ -239,28 +167,11 @@
 
             var sanitizedContent = HttpUtility.UrlDecode(content);
 
-<<<<<<< HEAD
             foreach (var piiRegex in _piiRegexes)
             {
                 if (piiRegex.IsMatch(sanitizedContent))
                 {
                     sanitizedContent = piiRegex.Replace(sanitizedContent, SecurityMask);
-=======
-                foreach(string keyword in _userKeywords)
-                {
-                    if (requestUrl.Contains(keyword))
-                    {
-                        foreach (var piiRegex in _piiRegexes)
-                        {
-                            if (piiRegex.IsMatch(requestUrl))
-                            {
-                                request.Url = new Uri(piiRegex.Replace(requestUrl, "****"));
-                            }
-                        }
-
-                        SanitizeQueryString(request: request);
-                    }
->>>>>>> 206cbf1f
                 }
             }
 
@@ -286,12 +197,9 @@
                 sanitizedContent = RedactFilterableValues(content);
             }
 
-<<<<<<< HEAD
             if (sanitizedContent.Contains(ODataSearchOperator))
             {
                 sanitizedContent = RedactSearchableValues(sanitizedContent);
-=======
->>>>>>> 206cbf1f
             }
 
             return sanitizedContent;
@@ -304,7 +212,6 @@
         /// <returns>The string content with all filterable values redacted.</returns>
         private static string RedactFilterableValues(string content)
         {
-<<<<<<< HEAD
             if (!(content?.Contains(ODataFilterOperator) ?? false))
             {
                 return content;
@@ -316,11 +223,6 @@
             var filterableContent = contents[1];
 
             foreach (var option in _odataFilterOptions)
-=======
-            string newQueryString;
-
-            foreach (var propertyName in _propertyNames)
->>>>>>> 206cbf1f
             {
                 // Matches 'Milk' in example: /Products?$filter=Name eq 'Milk'
                 var regex_1 = new Regex(@$"(?<=\b{option}\s*)('(.*?)')");
@@ -330,53 +232,11 @@
 
                 if (regex_1.IsMatch(filterableContent))
                 {
-<<<<<<< HEAD
                     filterableContent = regex_1.Replace(filterableContent, SecurityMask);
-=======
-                    var requestPathValue = customEvent.Properties[RequestPath];
-                    var renderedMessageValue = customEvent.Properties[RenderedMessage];
-
-                    if (requestPathValue.Contains("filter") && requestPathValue.Contains(propertyName))
-                    {
-                        newQueryString = RedactUserName(requestPathValue);
-                        customEvent.Properties[RequestPath] = newQueryString;
-                    }
-                    if (renderedMessageValue.Contains("filter") && renderedMessageValue.Contains(propertyName))
-                    {
-                        // Fetch the request path
-                        string[] separators = { "GET", "responded" };
-                        var text = renderedMessageValue.Split(separators, StringSplitOptions.RemoveEmptyEntries);
-                        var scheme = text[0];
-                        requestPathValue = text[1];
-                        var finalMessageSegment = text[2];
-
-                        newQueryString = RedactUserName(requestPathValue);
-
-                        // Append sanitized property name to query string
-                        newQueryString = $"{scheme}GET{newQueryString}responded{finalMessageSegment}";
-
-                        customEvent.Properties[RenderedMessage] = newQueryString;
-                    }
->>>>>>> 206cbf1f
                 }
                 else if (regex_2.IsMatch(filterableContent))
                 {
-<<<<<<< HEAD
                     filterableContent = regex_2.Replace(filterableContent, SecurityMask);
-=======
-                    var requestUrl = request.Url.ToString();
-
-                    if (requestUrl.Contains("filter") && requestUrl.Contains(propertyName))
-                    {
-                        newQueryString = RedactUserName(requestUrl);
-                        request.Url = new Uri(newQueryString);
-                    }
-                    if (requestUrl.Contains(SearchOperator))
-                    {
-                        newQueryString = SanitizeSearchQueryOption(requestUrl);
-                        request.Url = new Uri(newQueryString);
-                    }
->>>>>>> 206cbf1f
                 }
             }
 
@@ -404,19 +264,5 @@
 
             return contents[0] + ODataSearchOperator + searchableContent;
         }
-
-        private string SanitizeSearchQueryOption(string requestUrl)
-        {
-            var queryString = requestUrl.Split(SearchOperator);
-
-            var urlSegment = queryString[0];
-            var querySegment = queryString[1];
-
-            querySegment = querySegment.Replace(querySegment, "'****'");
-
-            string sanitizedUrl = $"{urlSegment + SearchOperator + querySegment}";
-
-            return sanitizedUrl;
-        }
     }
 }